from mcp.server import Server
from mcp.server.stdio import stdio_server
from mcp.types import Tool, TextContent
from pydantic import BaseModel
import httpx
import os
from typing import Optional
from dotenv import load_dotenv
import json

# 環境変数の読み込み
load_dotenv()


class NotePMConfig:
    """NotePM APIの設定を管理するクラス

    環境変数から必要な設定を読み込み、APIエンドポイントのURLを生成します。

    Attributes:
        team (str): NotePMのチーム名
        api_token (str): NotePM APIのトークン
        api_base (str): APIのベースURL
        max_body_length (int): 本文の最大文字数
    """

    def __init__(self):
        self.team = os.getenv("NOTEPM_TEAM")
        self.api_token = os.getenv("NOTEPM_API_TOKEN")
        if not self.team or not self.api_token:
            raise ValueError("環境変数NOTEPM_TEAMとNOTEPM_API_TOKENが必要です")
        self.api_base = f"https://{self.team}.notepm.jp/api/v1/pages"

        # 本文の最大文字数を環境変数から取得（デフォルト: 200）
        self.max_body_length = int(os.getenv("NOTEPM_MAX_BODY_LENGTH", "200"))


class SearchParams(BaseModel):
    """NotePM API検索パラメータモデル

    Attributes:
        q (str): 検索クエリ
        only_title (int): タイトルのみを検索するかどうか (0: 全文検索, 1: タイトルのみ)
        include_archived (int): アーカイブされたページを含めるかどうか (0: 含めない, 1: 含める)
        note_code (Optional[str]): ノートコードによるフィルタリング
        tag_name (Optional[str]): タグ名によるフィルタリング
        created (Optional[str]): 作成日によるフィルタリング
        page (int): ページ番号 (デフォルト: 1)
        per_page (int): 1ページあたりの結果数 (デフォルト: 10)
    """

    q: str
    only_title: int = 0
    include_archived: int = 0
    note_code: Optional[str] = None
    tag_name: Optional[str] = None
    created: Optional[str] = None
    page: int = 1
    per_page: int = 10  # デフォルトを50から10に削減してレスポンスサイズを抑制


class NotePMDetailParams(BaseModel):
    """NotePM API詳細取得パラメータモデル

    Attributes:
        page_code (str): ページコード
    """

    page_code: str


class NotePMAPIClient:
    """NotePM APIクライアント

    非同期HTTPクライアントを使用してNotePM APIと通信を行います。
    コンテキストマネージャとして使用することで、リソースの適切な解放を保証します。
    """

    def __init__(self, config: NotePMConfig):
        """
        Args:
            config (NotePMConfig): API設定
        """
        self.config = config
        self._client = httpx.AsyncClient()

    async def __aenter__(self):
        """非同期コンテキストマネージャのエントリーポイント"""
        return self

    async def __aexit__(self, exc_type, exc_val, exc_tb):
        """非同期コンテキストマネージャの終了処理

        HTTPクライアントのリソースを適切に解放します。
        """
        await self._client.aclose()

    async def search(self, params: SearchParams) -> str:
        """NotePMの検索APIを呼び出します

        Args:
            params (SearchParams): 検索パラメータ

        Returns:
            str: 検索結果のJSON文字列

        Raises:
            ValueError: APIリクエストが失敗した場合
        """
        headers = {"Authorization": f"Bearer {self.config.api_token}"}
        response = await self._client.get(
            self.config.api_base,
            params=params.dict(exclude_none=True),  # Noneの値を除外してパラメータを構築
            headers=headers,
        )

        if response.status_code != 200:
            raise ValueError(
                f"NotePM APIからのデータ取得に失敗しました: {response.status_code} {response.text}"
            )

        try:
            data = json.loads(response.text)
            # レスポンスの本文部分を設定された文字数で制限
            self._truncate_body_content(data, self.config.max_body_length)
        except json.JSONDecodeError as e:
            raise ValueError(f"Invalid JSON response: {e}")
        return json.dumps(data, ensure_ascii=False)

    async def get_notepm_page_detail(self, params: NotePMDetailParams) -> str:
        """NotePMの詳細取得APIを呼び出します

        Args:
            params (NotePMDetailParams): 詳細取得パラメータ

        Returns:
            str: 詳細取得結果のJSON文字列

        Raises:
            ValueError: APIリクエストが失敗した場合
        """
        headers = {"Authorization": f"Bearer {self.config.api_token}"}
        url = f"{self.config.api_base}/{params.page_code}"
        response = await self._client.get(url, headers=headers)

        if response.status_code != 200:
            raise ValueError(
                f"NotePM APIからのデータ取得に失敗しました: {response.status_code} {response.text}"
            )

        try:
            data = json.loads(response.text)
            # 詳細表示では本文を省略しない
            return json.dumps(data, ensure_ascii=False)
        except json.JSONDecodeError as e:
            raise ValueError(f"Invalid JSON response: {e}")

<<<<<<< HEAD
    def _truncate_body_content(self, data: dict, max_length: int = 1000) -> None:
        """レスポンスデータの本文部分を指定された文字数で省略します

        Args:
            data (dict): NotePM APIのレスポンスデータ
            max_length (int): 本文の最大文字数 (デフォルト: 1000)
        """

        if isinstance(data, dict):
            # 検索結果の場合（pagesフィールドが存在する場合）
            if "pages" in data and isinstance(data["pages"], list):
                for i, page in enumerate(data["pages"]):
                    if isinstance(page, dict) and "body" in page:
                        original_body = page["body"]
                        original_length = (
                            len(original_body) if isinstance(original_body, str) else 0
                        )

                        if (
                            isinstance(original_body, str)
                            and len(original_body) > max_length
                        ):
                            page["body"] = original_body[:max_length] + "..."

            # 詳細取得結果の場合（pageフィールドが存在する場合）
            elif "page" in data and isinstance(data["page"], dict):
                page = data["page"]
                if "body" in page:
                    original_body = page["body"]
                    original_length = (
                        len(original_body) if isinstance(original_body, str) else 0
                    )

                    if (
                        isinstance(original_body, str)
                        and len(original_body) > max_length
                    ):
                        page["body"] = original_body[:max_length] + "..."

=======
def get_tool_description(env_var_name: str, default_description: str) -> str:
    """環境変数からツールの説明を取得する

    Args:
        env_var_name (str): 環境変数の名前
        default_description (str): デフォルトの説明文

    Returns:
        str: 環境変数から取得した説明文、または環境変数が設定されていない場合はデフォルトの説明文
    """
    return os.getenv(env_var_name, default_description)
>>>>>>> 4579fe7b

async def serve() -> None:
    """MCPサーバーのメインエントリーポイント

    NotePM検索機能を提供するMCPサーバーを起動し、標準入出力を使用して
    他のプロセスとコマンド通信を行います。
    """
    config = NotePMConfig()
    server: Server = Server("notepm-mcp")

    # ツールの説明文のデフォルト値
    default_search_description = """
                    NotePM(ノートPM)で指定されたクエリを検索します。
                    検索ワードは単語のAND検索です。自然言語での検索はサポートされていません。
                    検索結果はJSON形式で返されます。
                    記事の本文が長い場合は、本文の全文が返されないことがあります。
                    全文を取得するには、notepm_page_detailを使用してください。
                """
    
    default_detail_description = "NotePM(ノートPM)で指定されたページコードの記事に対して詳細な内容を取得します。"

    @server.list_tools()
    async def list_tools() -> list[Tool]:
        """利用可能なツールのリストを返します"""
        return [
            Tool(
<<<<<<< HEAD
                name="search_notepm",
                description="""
                    NotePM(ノートPM)で指定されたクエリを検索します。
                    検索ワードは単語のAND検索です。自然言語での検索はサポートされていません。
                    検索結果はJSON形式で返されます。
                    記事の本文が環境変数NOTEPM_MAX_BODY_LENGTHを超える場合は省略されます（...で表示）。
                    全文を取得するには、get_notepm_page_detailを使用してください。
                """,
                inputSchema=SearchParams.schema(),
            ),
            Tool(
                name="get_notepm_page_detail",
                description="""
                    NotePM(ノートPM)で指定されたページコードの記事に対して詳細な内容を取得します。
                    記事の本文は省略されずに全文が表示されます。
                """,
=======
                name="notepm_search",
                description=get_tool_description("NOTEPM_SEARCH_DESCRIPTION", default_search_description),
                inputSchema=SearchParams.schema(),
            ),
            Tool(
                name="notepm_page_detail",
                description=get_tool_description("NOTEPM_PAGE_DETAIL_DESCRIPTION", default_detail_description),
>>>>>>> 4579fe7b
                inputSchema=NotePMDetailParams.schema(),
            ),
        ]

    @server.call_tool()
    async def call_tool(name: str, arguments: dict) -> list[TextContent]:
        """クライアントからのツール呼び出しを処理します

        Args:
            name (str): 呼び出すツールの名前
            arguments (dict): ツールに渡す引数

        Returns:
            list[TextContent]: ツールの実行結果

        Raises:
            ValueError: 不明なツールが指定された場合
        """
        if name == "notepm_search":
            search_params: SearchParams = SearchParams(**arguments)
            async with NotePMAPIClient(config) as client:
                result = await client.search(search_params)
                return [TextContent(type="text", text=result)]
        elif name == "notepm_page_detail":
            detail_params: NotePMDetailParams = NotePMDetailParams(**arguments)
            async with NotePMAPIClient(config) as client:
                result = await client.get_notepm_page_detail(detail_params)
                return [TextContent(type="text", text=result)]

        raise ValueError(f"不明なツールです: {name}")

    # サーバーの初期化オプションを作成
    options = server.create_initialization_options()
    # 標準入出力を使用してサーバーを起動
    async with stdio_server() as (read_stream, write_stream):
        await server.run(read_stream, write_stream, options, raise_exceptions=True)<|MERGE_RESOLUTION|>--- conflicted
+++ resolved
@@ -155,7 +155,6 @@
         except json.JSONDecodeError as e:
             raise ValueError(f"Invalid JSON response: {e}")
 
-<<<<<<< HEAD
     def _truncate_body_content(self, data: dict, max_length: int = 1000) -> None:
         """レスポンスデータの本文部分を指定された文字数で省略します
 
@@ -167,12 +166,9 @@
         if isinstance(data, dict):
             # 検索結果の場合（pagesフィールドが存在する場合）
             if "pages" in data and isinstance(data["pages"], list):
-                for i, page in enumerate(data["pages"]):
+                for page in data["pages"]:
                     if isinstance(page, dict) and "body" in page:
                         original_body = page["body"]
-                        original_length = (
-                            len(original_body) if isinstance(original_body, str) else 0
-                        )
 
                         if (
                             isinstance(original_body, str)
@@ -185,9 +181,6 @@
                 page = data["page"]
                 if "body" in page:
                     original_body = page["body"]
-                    original_length = (
-                        len(original_body) if isinstance(original_body, str) else 0
-                    )
 
                     if (
                         isinstance(original_body, str)
@@ -195,7 +188,7 @@
                     ):
                         page["body"] = original_body[:max_length] + "..."
 
-=======
+
 def get_tool_description(env_var_name: str, default_description: str) -> str:
     """環境変数からツールの説明を取得する
 
@@ -207,7 +200,6 @@
         str: 環境変数から取得した説明文、または環境変数が設定されていない場合はデフォルトの説明文
     """
     return os.getenv(env_var_name, default_description)
->>>>>>> 4579fe7b
 
 async def serve() -> None:
     """MCPサーバーのメインエントリーポイント
@@ -234,24 +226,6 @@
         """利用可能なツールのリストを返します"""
         return [
             Tool(
-<<<<<<< HEAD
-                name="search_notepm",
-                description="""
-                    NotePM(ノートPM)で指定されたクエリを検索します。
-                    検索ワードは単語のAND検索です。自然言語での検索はサポートされていません。
-                    検索結果はJSON形式で返されます。
-                    記事の本文が環境変数NOTEPM_MAX_BODY_LENGTHを超える場合は省略されます（...で表示）。
-                    全文を取得するには、get_notepm_page_detailを使用してください。
-                """,
-                inputSchema=SearchParams.schema(),
-            ),
-            Tool(
-                name="get_notepm_page_detail",
-                description="""
-                    NotePM(ノートPM)で指定されたページコードの記事に対して詳細な内容を取得します。
-                    記事の本文は省略されずに全文が表示されます。
-                """,
-=======
                 name="notepm_search",
                 description=get_tool_description("NOTEPM_SEARCH_DESCRIPTION", default_search_description),
                 inputSchema=SearchParams.schema(),
@@ -259,7 +233,6 @@
             Tool(
                 name="notepm_page_detail",
                 description=get_tool_description("NOTEPM_PAGE_DETAIL_DESCRIPTION", default_detail_description),
->>>>>>> 4579fe7b
                 inputSchema=NotePMDetailParams.schema(),
             ),
         ]
